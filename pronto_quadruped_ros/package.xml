--- conflicted
+++ resolved
@@ -22,13 +22,10 @@
   <depend>sensor_msgs</depend>
   <depend>pronto_msgs</depend>
   <depend>visualization_msgs</depend>
-<<<<<<< HEAD
   <depend>eigen_conversions</depend>
-=======
   <!-- The export tag contains other, unspecified, tags -->
   <export>
     <!-- Other tools can request additional information be placed here -->
 
   </export>
->>>>>>> 73481a65
 </package>